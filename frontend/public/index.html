<!DOCTYPE html>
<html data-theme="catppuccin-macchiato" lang="en">
	<head>
		<meta name="viewport" content="width=device-width, initial-scale=1.0">
		<meta charset="UTF-8">
		<title>Example</title>
		<link href="style.css" rel="stylesheet">
		<script src="/js/translationModule.js" type="module" defer></script>
		<script defer type="module" src="/js/dynamicLoader.js"></script>
		<script>
				const listeners = [];
				function addListener(element, type, callback, options = false) {
					element.addEventListener(type, callback, options);
					listeners.push({ element, type, callback, options });
				}
		</script>
		<!-- Flag to indicate full page load completion -> see dupChecker -->
		<script>
			window.isFullPageLoaded = true;
		</script>
	</head>
	<body class="flex-space-between">
		<header>
			<nav>
				<script defer type="module" src="/js/pages/index.js"></script>
				<svg	id="nav-menu-svg"
						viewBox="0 0 42 42"
						width="50" height="50"
						xmlns="http://www.w3.org/2000/svg"
						role="img"
						aria-label="nav menu icon">
					<!-- PATH 1: Central circle -->
					<path	id="nav-menu-p1"
							d="M 17 21 A 4 4 90 0 0 25 21 A 4 4 90 0 0 17 21"
							stroke="none" fill="currentColor" stroke-width="0.12">
						<animate id="nav-menu-p1-morph"
								 attributeName="d"
								 dur="0.2s"
								 fill="freeze"
								 begin="indefinite"
								 values="M 17 21 A 4 4 90 0 0 25 21 A 4 4 90 0 0 17 21;M 1 21 A 4 4 90 0 0 41 21 A 4 4 90 0 0 1 21" />
					</path>
					<!-- PATH 2: Upper circle rotation then morph into line -->
					<path	id="nav-menu-p2"
							d="M 17 9 C 17 13 21 13 21 13 C 25 13 25 9 25 9 C 25 5 21 5 21 5 C 17 5 17 9 17 9"
							stroke="none" fill="currentColor" stroke-width="0.12">
						<animateTransform	id="nav-menu-p2-rot"
											attributeName="transform"
											type="rotate"
											from="0 21 21"
											to="225 21 21"
											dur="0.2s"
											fill="freeze"
											begin="indefinite" />
						<animate	id="nav-menu-p2-morph"
									attributeName="d"
									dur="0.1s"
									fill="freeze"
									begin="indefinite"
									values="M 17 9 C 17 13 21 13 21 13 C 25 13 25 9 25 9 C 25 5 21 5 21 5 C 17 5 17 9 17 9;M 18 9 C 18 9 18 33 18 33 C 18 37 24 37 24 33 C 24 33 24 9 24 9 C 24 4 18 4 18 9" />
					</path>
					<!-- PATH 3: Lower circle rotation then morph into line -->
					<path	id="nav-menu-p3"
							d="M 17 33 C 17 37 21 37 21 37 C 25 37 25 33 25 33 C 25 29 21 29 21 29 C 17 29 17 33 17 33"
							stroke="none" fill="currentColor" stroke-width="0.12">
						<animateTransform	id="nav-menu-p3-rot"
											attributeName="transform"
											type="rotate"
											from="0 21 21"
											to="135 21 21"
											dur="0.2s"
											fill="freeze"
											begin="indefinite" />
						<animate	id="nav-menu-p3-morph"
									attributeName="d"
									dur="0.1s"
									fill="freeze"
									begin="indefinite"
									values="M 17 33 C 17 37 21 37 21 37 C 25 37 25 33 25 33 C 25 29 21 29 21 29 C 17 29 17 33 17 33;M 18 33 C 18 38 24 38 24 33 C 24 33 24 9 24 9 C 24 4 18 4 18 9 C 18 9 18 33 18 33" />
					</path>
				</svg>
				<div id="nav-left-links">
					<a href="/" data-translate-key="navbar.homeText">Home</a>
					<a href="/" data-translate-key="navbar.playText">Play</a>
					<a href="/" data-translate-key="navbar.leaderboardText">Leaderboard</a>
					<a href="/" data-translate-key="navbar.profileText">Profile</a>
				</div>
				<div id="nav-right-links">
					<a href="/login">
<<<<<<< HEAD
						<button type="button" id="nav-login-btn">Login</button>
					</a>
					<a href="/register">
						<button type="button">Register</button>
=======
						<button type="button" id="nav-login-btn" data-translate-key="navbar.loginButton">Login</button>
					</a>
					<a href="/register">
						<button type="button" data-translate-key="navbar.registerButton">Register</button>
>>>>>>> e6a3a822
					</a>
				</div>
			</nav>
		</header>
		<div id="scroll-content">
			<div id="content">
				<!-- Dynamic content goes here -->
			</div>

			<footer>
				<div id="link-text">
					<a href="/home" data-translate-key="footer.homeLink">Home</a>
					<span class="footer-divider"></span>
					<a href="/privacy" data-translate-key="footer.privacyPolicyLink">Privacy Policy</a>
					<span class="footer-divider"></span>
					<a href="https://github.com/0xySan/ft_transcendence" class="no-dynamic-load" data-translate-key="footer.githubLink">GitHub</a>
					<span class="footer-divider"></span>
					<a href="/about" data-translate-key="footer.aboutLink">About</a>
				</div>
				<div id="copyright-text" data-translate-key="footer.copyrightText">
					© 2025 Transcendence 42. All rights reserved.
				</div>
			</footer>
		</div>
	</body>
</html><|MERGE_RESOLUTION|>--- conflicted
+++ resolved
@@ -87,17 +87,10 @@
 				</div>
 				<div id="nav-right-links">
 					<a href="/login">
-<<<<<<< HEAD
-						<button type="button" id="nav-login-btn">Login</button>
-					</a>
-					<a href="/register">
-						<button type="button">Register</button>
-=======
 						<button type="button" id="nav-login-btn" data-translate-key="navbar.loginButton">Login</button>
 					</a>
 					<a href="/register">
 						<button type="button" data-translate-key="navbar.registerButton">Register</button>
->>>>>>> e6a3a822
 					</a>
 				</div>
 			</nav>
