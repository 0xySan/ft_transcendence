--- conflicted
+++ resolved
@@ -16,11 +16,7 @@
           </span>
         </div>
         <div>
-<<<<<<< HEAD
-          <button type="submit" class="auth-submit-btn">
-=======
           <button type="submit" class="auth-submit-btn" data-translate-key="resetPassword.resetButton">
->>>>>>> e6a3a822
             Reset Password
           </button>
         </div>
