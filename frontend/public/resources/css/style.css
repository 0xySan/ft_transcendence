--- conflicted
+++ resolved
@@ -1163,12 +1163,7 @@
 	}
 	#lobby-player-box,
 	#lobby-mode-setting {
-<<<<<<< HEAD
-		width: 100%;
-		max-width: 45rem;
-=======
 		width: 100% !important;
->>>>>>> e6a3a822
 		min-height: 40rem;
 	}
 	#lobby-mode-setting {
@@ -1881,11 +1876,7 @@
 }
 
 /* ==========================================================================
-<<<<<<< HEAD
-							   LINK STYLES 
-=======
                                LINK STYLES 
->>>>>>> e6a3a822
    ========================================================================== */
 
 a {
