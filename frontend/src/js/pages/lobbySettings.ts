<<<<<<< HEAD


export {};
=======
import type { Settings } from "../global";
>>>>>>> 850ef8cd

declare function addListener(
	target: EventTarget | null,
	event: string,
	handler: EventListener
): void;

declare global {
	interface Window {
		setPartialLobbyConfig: (partial: Partial<Settings>) => void;
		lobbySettings?: Settings;
	}
}

/* ---------------------------
   Utils
   --------------------------- */
function getEl<T extends HTMLElement>(id: string): T {
	const el = document.getElementById(id);
	if (!el) throw new Error(`Missing element #${id}`);
	return el as T;
}

function readNumber(input: HTMLInputElement, fallback = 0): number {
	const n = Number(input.value);
	return Number.isFinite(n) ? n : fallback;
}

function setInput(input: HTMLInputElement, value: number | boolean): void {
	if (input.type === "checkbox") input.checked = Boolean(value);
	else input.value = String(value);
}

function setSpan(span: HTMLSpanElement | undefined | null, v: string | number): void {
	if (!span) return;
	span.textContent = String(v);
}

function getElQS<T extends Element>(selector: string): T {
  const el = document.querySelector(selector);
  if (!el) throw new Error(`Missing element ${selector}`);
  return el as T;
}
/* ---------------------------
   Defaults / State
   --------------------------- */
const defaultSettings: Settings = {
	game: {
		mode: "online",
		spectatorsAllowed: true,
	},
	scoring: {
		firstTo: 5,
		winBy: 1,
	},
	ball: {
		radius: 6,
		initialSpeed: 400,
		maxSpeed: 800,
		speedIncrement: 20,
		initialAngleRange: 20,
		maxBounceAngle: 60,
		allowSpin: false,
		spinFactor: 0.5,
		resetOnScore: true,
	},
	paddles: {
		width: 10,
		height: 80,
		margin: 20,
		maxSpeed: 400,
		acceleration: 1000,
		friction: 0.9,
	},
	field: {
		wallThickness: 10,
	},
	world: {
		width: 800,
		height: 600,
	}
};

let currentSettings: Settings = structuredClone(defaultSettings);

/* ---------------------------
   UI registry (grouped)
   --------------------------- */
const ui = {
	base: {
		firstToInput: getEl<HTMLInputElement>("lobby-first-to"),
		firstToSpan: getEl<HTMLSpanElement>("lobby-first-to-value"),
		winByInput: getEl<HTMLInputElement>("lobby-win-by"),
		winBySpan: getEl<HTMLSpanElement>("lobby-win-by-value"),
		allowSpectators: getEl<HTMLInputElement>("lobby-allow-spectators"),
	},
	ball: {
		radius: getEl<HTMLInputElement>("ball-radius"),
		initialSpeed: getEl<HTMLInputElement>("ball-initial-speed"),
		maxSpeed: getEl<HTMLInputElement>("ball-max-speed"),
		speedIncrement: getEl<HTMLInputElement>("ball-speed-increment"),
		initialAngleRange: getEl<HTMLInputElement>("ball-initial-angle-range"),
		initialAngleRangeSpan: getEl<HTMLSpanElement>("ball-initial-angle-range-value"),
		maxBounceAngle: getEl<HTMLInputElement>("ball-max-bounce-angle"),
		maxBounceAngleSpan: getEl<HTMLSpanElement>("ball-max-bounce-angle-value"),
		allowSpin: getEl<HTMLInputElement>("ball-allow-spin"),
		spinFactor: getEl<HTMLInputElement>("ball-spin-factor"),
		resetOnScore: getEl<HTMLInputElement>("ball-reset-on-score"),
	},
	paddles: {
		width: getEl<HTMLInputElement>("paddle-width"),
		height: getEl<HTMLInputElement>("paddle-height"),
		margin: getEl<HTMLInputElement>("paddle-margin"),
		maxSpeed: getEl<HTMLInputElement>("paddle-max-speed"),
		acceleration: getEl<HTMLInputElement>("paddle-acceleration"),
		friction: getEl<HTMLInputElement>("paddle-friction"),
	},
	field: {
		wallThickness: getEl<HTMLInputElement>("field-wall-thickness"),
	},
	world: {
		width: getEl<HTMLInputElement>("world-width"),
		height: getEl<HTMLInputElement>("world-height"),
	},
	actions: {
		reset: getEl<HTMLButtonElement>("lobby-reset-settings-button"),
		save: getEl<HTMLButtonElement>("lobby-save-settings-button"),
	},
} as const;

/* ---------------------------
   Populate UI from state
   --------------------------- */
function populateUi(): void {
	const s = currentSettings;

	// base / scoring
	ui.base.firstToInput.value = String(s.scoring.firstTo);
	setSpan(ui.base.firstToSpan, s.scoring.firstTo);
	ui.base.winByInput.value = String(s.scoring.winBy);
	setSpan(ui.base.winBySpan, s.scoring.winBy);
	ui.base.allowSpectators.checked = s.game.spectatorsAllowed;

	// ball
	setInput(ui.ball.radius, s.ball.radius);
	setInput(ui.ball.initialSpeed, s.ball.initialSpeed);
	setInput(ui.ball.maxSpeed, s.ball.maxSpeed);
	setInput(ui.ball.speedIncrement, s.ball.speedIncrement);
	setInput(ui.ball.initialAngleRange, s.ball.initialAngleRange);
	setSpan(ui.ball.initialAngleRangeSpan, s.ball.initialAngleRange);
	setInput(ui.ball.maxBounceAngle, s.ball.maxBounceAngle);
	setSpan(ui.ball.maxBounceAngleSpan, s.ball.maxBounceAngle);
	setInput(ui.ball.allowSpin, s.ball.allowSpin);
	setInput(ui.ball.spinFactor, s.ball.spinFactor);
	setInput(ui.ball.resetOnScore, s.ball.resetOnScore);

	// paddles
	setInput(ui.paddles.width, s.paddles.width);
	setInput(ui.paddles.height, s.paddles.height);
	setInput(ui.paddles.margin, s.paddles.margin);
	setInput(ui.paddles.maxSpeed, s.paddles.maxSpeed);
	setInput(ui.paddles.acceleration, s.paddles.acceleration);
	setInput(ui.paddles.friction, s.paddles.friction);

	// field/world
	setInput(ui.field.wallThickness, s.field.wallThickness);
	setInput(ui.world.width, s.world.width);
	setInput(ui.world.height, s.world.height);
}

/* ---------------------------
   Apply partial settings to inputs (public helper)
   --------------------------- */
export function setPartialLobbyConfig(partial: Partial<Settings>): void {
	currentSettings = {
		...currentSettings,
		...partial,
		game: {
			mode: partial.game?.mode ?? currentSettings.game.mode,
			spectatorsAllowed:
				partial.game?.spectatorsAllowed ??
				currentSettings.game.spectatorsAllowed,
		},
		scoring: {
			firstTo:
				partial.scoring?.firstTo ??
				currentSettings.scoring.firstTo,
			winBy:
				partial.scoring?.winBy ??
				currentSettings.scoring.winBy,
		},
		ball: { ...currentSettings.ball, ...(partial.ball ?? {}) },
		paddles: { ...currentSettings.paddles, ...(partial.paddles ?? {}) },
		field: { ...currentSettings.field, ...(partial.field ?? {}) },
		world: { ...currentSettings.world, ...(partial.world ?? {}) },
	};

	populateUi();
	window.lobbySettings = structuredClone(currentSettings);
}

/* ---------------------------
   Bind helpers
   --------------------------- */
function bindNumber(input: HTMLInputElement, onChange: (v: number) => void): void {
	addListener(input, "input", () => onChange(readNumber(input)));
}
function bindCheckbox(input: HTMLInputElement, onChange: (v: boolean) => void): void {
	addListener(input, "change", () => onChange(input.checked));
}

/* ---------------------------
   Wire listeners (logic preserved)
   --------------------------- */
function wire(): void {
	// base / scoring
	addListener(ui.base.firstToInput, "input", () => {
		const v = readNumber(ui.base.firstToInput, defaultSettings.scoring.firstTo);
		currentSettings.scoring.firstTo = v;
		setSpan(ui.base.firstToSpan, v);
	});
	addListener(ui.base.winByInput, "input", () => {
		const v = readNumber(ui.base.winByInput, defaultSettings.scoring.winBy);
		currentSettings.scoring.winBy = v;
		setSpan(ui.base.winBySpan, v);
	});
	bindCheckbox(ui.base.allowSpectators, (v) => (currentSettings.game.spectatorsAllowed = v));

	// ball
	bindNumber(ui.ball.radius, (v) => (currentSettings.ball.radius = v));
	bindNumber(ui.ball.initialSpeed, (v) => (currentSettings.ball.initialSpeed = v));
	bindNumber(ui.ball.maxSpeed, (v) => (currentSettings.ball.maxSpeed = v));
	bindNumber(ui.ball.speedIncrement, (v) => (currentSettings.ball.speedIncrement = v));

	addListener(ui.ball.initialAngleRange, "input", () => {
		let v = readNumber(ui.ball.initialAngleRange, defaultSettings.ball.initialAngleRange);
		if (v < 0) v = 0;
		if (v > 90) v = 90;
		currentSettings.ball.initialAngleRange = v;
		setSpan(ui.ball.initialAngleRangeSpan, v);
	});

	addListener(ui.ball.maxBounceAngle, "input", () => {
		let v = readNumber(ui.ball.maxBounceAngle, defaultSettings.ball.maxBounceAngle);
		if (v < 0) v = 0;
		if (v > 90) v = 90;
		currentSettings.ball.maxBounceAngle = v;
		setSpan(ui.ball.maxBounceAngleSpan, v);
	});

	bindCheckbox(ui.ball.allowSpin, (v) => (currentSettings.ball.allowSpin = v));
	bindNumber(ui.ball.spinFactor, (v) => (currentSettings.ball.spinFactor = v));
	bindCheckbox(ui.ball.resetOnScore, (v) => (currentSettings.ball.resetOnScore = v));

	// paddles
	bindNumber(ui.paddles.width, (v) => (currentSettings.paddles.width = v));
	bindNumber(ui.paddles.height, (v) => (currentSettings.paddles.height = v));
	bindNumber(ui.paddles.margin, (v) => (currentSettings.paddles.margin = v));
	bindNumber(ui.paddles.maxSpeed, (v) => (currentSettings.paddles.maxSpeed = v));
	bindNumber(ui.paddles.acceleration, (v) => (currentSettings.paddles.acceleration = v));
	bindNumber(ui.paddles.friction, (v) => (currentSettings.paddles.friction = v));

	// field / world
	bindNumber(ui.field.wallThickness, (v) => (currentSettings.field.wallThickness = v));
	bindNumber(ui.world.width, (v) => (currentSettings.world.width = v));
	bindNumber(ui.world.height, (v) => (currentSettings.world.height = v));

	// actions
	addListener(ui.actions.reset, "click", () => {
		currentSettings = structuredClone(defaultSettings);
		populateUi();
	});

	addListener(ui.actions.save, "click", () => {
		fetch("/api/game/settings", {
			method: "POST",
			headers: {
				"Content-Type": "application/json",
			},
			body: JSON.stringify({ settings: currentSettings }),
		}).then(async (res) => {
			if (!res.ok) {
				const data = await res.json();
				throw new Error(data.error || 'Failed to save settings.');
			}
		}).then(() => {
			notify('Settings saved successfully.', { type: "success" });
		}).catch((error) => {
			notify(`Error saving settings: ${error.message}`, { type: "error" });
		});
	});
}

function initLobbySettings(initial?: Partial<Settings>): void {
	currentSettings = structuredClone(defaultSettings);
	if (initial) setPartialLobbyConfig(initial);
	populateUi();
	window.lobbySettings = structuredClone(currentSettings);
	wire();
}

/* ---------------------------
   Auto-init
   --------------------------- */
initLobbySettings();


/* -------------------------------------------------------------------------- */
/* UI – Modes                                                                 */
/* -------------------------------------------------------------------------- */
type Mode = {
	button: HTMLButtonElement;
	tab: HTMLDivElement;
};

const modes: Record<string, Mode> = {
	multiplayer: {
		button: getEl("lobby-multiplayer-button"),
		tab: getEl("lobby-multiplayer-tab"),
	},
	custom: {
		button: getEl("lobby-custom-game-button"),
		tab: getEl("lobby-custom-game-tab"),
	},
	tournament: {
		button: getEl("lobby-tournament-button"),
		tab: getEl("lobby-tournament-tab"),
	},
};

function setupModeHandlers(): void {
	let readyCheck = false;
	const lobbyActionButtons = getElQS<HTMLDivElement>("#lobby-action-buttons");
	const joinBtn = getEl<HTMLButtonElement>("lobby-btn-join");
	const leaveBtn = getEl<HTMLButtonElement>("lobby-btn-leave");
	const launchBtn = getEl<HTMLButtonElement>("lobby-btn-launch");
	const userConnected = getElQS<HTMLDivElement>("#lobby-select-mode div:first-child");
	const lobbyJoin = getElQS<HTMLDivElement>("#lobby-join-box");

	fetch("/api/users/me")
		.then(res => {
			if (res.ok) {
				lobbyActionButtons.classList.remove("unloaded");
				userConnected.classList.remove("unclickable");
				lobbyJoin.classList.remove("unclickable");
			} else {
				userConnected.classList.add("unclickable");
				lobbyJoin.classList.add("unclickable");
			}
		})
		.catch(() => {
			userConnected.classList.add("unclickable");
			lobbyJoin.classList.add("unclickable");
		});

	["lobby-online", "lobby-offline"].forEach((selected) => {
		const selectMode = getEl<HTMLButtonElement>(selected);
		addListener(selectMode, "click", () => {
			readyCheck = true;

			if (selected === "lobby-offline") {
				lobbyActionButtons.classList.remove("unloaded");
				joinBtn.classList.add("unloaded");
				leaveBtn.classList.add("unloaded");
				launchBtn.classList.remove("unloaded");
				lobbyJoin.classList.add("unloaded");
			} else if (selected === "lobby-online") {
				joinBtn.classList.remove("unloaded");
				leaveBtn.classList.remove("unloaded");
				launchBtn.classList.add("unloaded");
			}

			const lobbySelectMode = getEl<HTMLDivElement>("lobby-select-mode");
			lobbySelectMode.classList.remove("current-mode");
			lobbySelectMode.classList.add("unloaded");

			const lobbyButton = getEl<HTMLButtonElement>("lobby-custom-game-button");
			lobbyButton.classList.add("current-mode");

			const lobbySettingBox = getElQS<HTMLDivElement>(".lobby-setting-box");
			lobbySettingBox.classList.add("current-mode");
			lobbySettingBox.classList.remove("unloaded");

			if (readyCheck) {
				Object.values(modes).forEach((mode) => {
					addListener(mode.button, "click", () => {
						Object.values(modes).forEach((m) => {
							m.button.classList.toggle("current-mode", m === mode);
							m.tab.classList.toggle("unloaded", m !== mode);
						});
					});
				});
			}
		});
	});
}




/* -------------------------------------------------------------------------- */
/* UI – Sub tabs                                                              */
/* -------------------------------------------------------------------------- */
type SubTabs = {
	basicBtn: HTMLButtonElement;
	advBtn: HTMLButtonElement;
	basicTab: HTMLDivElement;
	advTab: HTMLDivElement;
};

const subTabs: Record<string, SubTabs> = {
	custom: {
		basicBtn: getEl("lobby-custom-game-basic-settings-button"),
		advBtn: getEl("lobby-custom-game-advanced-settings-button"),
		basicTab: getEl("lobby-custom-game-basic-settings"),
		advTab: getEl("lobby-custom-game-advanced-settings"),
	},
	tournament: {
		basicBtn: getEl("lobby-tournament-basic-settings-button"),
		advBtn: getEl("lobby-tournament-advanced-settings-button"),
		basicTab: getEl("lobby-tournament-basic-settings"),
		advTab: getEl("lobby-tournament-advanced-settings"),
	},
};

function setupSubTabs(): void {
	Object.values(subTabs).forEach((tab) => {
		addListener(tab.basicBtn, "click", () => {
			tab.basicBtn.classList.add("lobby-btn-active");
			tab.advBtn.classList.remove("lobby-btn-active");
			tab.basicTab.classList.remove("unloaded");
			tab.advTab.classList.add("unloaded");
		});

		addListener(tab.advBtn, "click", () => {
			tab.advBtn.classList.add("lobby-btn-active");
			tab.basicBtn.classList.remove("lobby-btn-active");
			tab.advTab.classList.remove("unloaded");
			tab.basicTab.classList.add("unloaded");
		});
	});
}

setupModeHandlers();
setupSubTabs();

window.setPartialLobbyConfig = setPartialLobbyConfig;<|MERGE_RESOLUTION|>--- conflicted
+++ resolved
@@ -1,10 +1,4 @@
-<<<<<<< HEAD
-
-
-export {};
-=======
 import type { Settings } from "../global";
->>>>>>> 850ef8cd
 
 declare function addListener(
 	target: EventTarget | null,
