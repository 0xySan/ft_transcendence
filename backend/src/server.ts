import Fastify from "fastify";
<<<<<<< HEAD
import cookie from '@fastify/cookie';

// Initialize db
import { db } from "./db/index.js";
db; // ensure db is initialized

import dotenv from 'dotenv';
dotenv.config({ quiet: true });

if (process.env.NODE_ENV !== 'test' && (!process.env.ENCRYPTION_KEY || process.env.ENCRYPTION_KEY.length !== 64)) {
  console.error('FATAL: ENCRYPTION_KEY is not set in environment variables.');
  process.exit(1);
}

// Routes imports
import { registerRoutes } from "./routes/index.js";
=======
import { db } from "./db/index.js";
import swaggerPlugin from "./plugins/swagger/index.js";
>>>>>>> 3fdae64d

const SERVER_PORT = Number(process.env.PORT || 3000);
const HOST = process.env.HOST || "0.0.0.0";

async function buildServer() {
<<<<<<< HEAD
  const app = Fastify({
    logger: true,
    trustProxy: true,
  });

  // Register cookie plugin
  app.register(cookie, {
    secret: process.env.COOKIE_SECRET, // for signing cookies
  });

  // A simple health-check endpoint
  app.get("/api/health", async () => {
    return { status: "ok" };
  });
=======
	const app = Fastify({
		logger: true,
	});

	// Register swagger plugin
	await app.register(swaggerPlugin);

	
>>>>>>> 3fdae64d

	return app;
}

async function start() {
<<<<<<< HEAD
  const app = await buildServer();
  await registerRoutes(app);

  try {
    await app.listen({ port: SERVER_PORT, host: HOST });
    app.log.info(`Backend listening on http://${HOST}:${SERVER_PORT}`);
  } catch (err) {
    app.log.error(err);
    process.exit(1);
  }
=======
	const app = await buildServer();

	try {
		await app.listen({ port: SERVER_PORT, host: HOST });
		app.log.info(`Backend listening on http://${HOST}:${SERVER_PORT}`);
	} catch (err) {
		app.log.error(err);
		process.exit(1);
	}
>>>>>>> 3fdae64d
}

// Graceful shutdown on signals
process.on("SIGINT", async () => {
	console.log("SIGINT received, shutting down");
	try {
		const app = await buildServer();
		await app.close();
		process.exit(0);
	} catch {
		process.exit(1);
	}
});

start();

export default buildServer;<|MERGE_RESOLUTION|>--- conflicted
+++ resolved
@@ -1,6 +1,6 @@
 import Fastify from "fastify";
-<<<<<<< HEAD
 import cookie from '@fastify/cookie';
+import swaggerPlugin from "./plugins/swagger/index.js";
 
 // Initialize db
 import { db } from "./db/index.js";
@@ -14,59 +14,26 @@
   process.exit(1);
 }
 
-// Routes imports
-import { registerRoutes } from "./routes/index.js";
-=======
-import { db } from "./db/index.js";
-import swaggerPlugin from "./plugins/swagger/index.js";
->>>>>>> 3fdae64d
-
 const SERVER_PORT = Number(process.env.PORT || 3000);
 const HOST = process.env.HOST || "0.0.0.0";
 
 async function buildServer() {
-<<<<<<< HEAD
-  const app = Fastify({
-    logger: true,
-    trustProxy: true,
-  });
-
-  // Register cookie plugin
-  app.register(cookie, {
-    secret: process.env.COOKIE_SECRET, // for signing cookies
-  });
-
-  // A simple health-check endpoint
-  app.get("/api/health", async () => {
-    return { status: "ok" };
-  });
-=======
 	const app = Fastify({
 		logger: true,
+		trustProxy: true,
 	});
 
-	// Register swagger plugin
+	// Register cookie plugin
+	app.register(cookie, {
+		secret: process.env.COOKIE_SECRET, // for signing cookies
+	});
+
 	await app.register(swaggerPlugin);
-
-	
->>>>>>> 3fdae64d
 
 	return app;
 }
 
 async function start() {
-<<<<<<< HEAD
-  const app = await buildServer();
-  await registerRoutes(app);
-
-  try {
-    await app.listen({ port: SERVER_PORT, host: HOST });
-    app.log.info(`Backend listening on http://${HOST}:${SERVER_PORT}`);
-  } catch (err) {
-    app.log.error(err);
-    process.exit(1);
-  }
-=======
 	const app = await buildServer();
 
 	try {
@@ -76,7 +43,6 @@
 		app.log.error(err);
 		process.exit(1);
 	}
->>>>>>> 3fdae64d
 }
 
 // Graceful shutdown on signals
