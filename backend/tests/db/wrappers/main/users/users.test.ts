/**
 * @file users.test.ts
 * @description Unit tests for the users database wrapper.
 * 
 * This suite verifies:
 *  - insertion and retrieval of users,
 *  - updating last login and roles,
 *  - alphabetical listing.
 */

import { describe, it, expect, beforeAll, afterAll } from "vitest";
import { v7 as uuidv7 } from "uuid";
import { db } from "../../../../../src/db/index.js";
import {
	getUserById,
	getUserByEmail,
	createUser,
	updateLastLogin,
	updateUserRole,
	getAllUsers,
<<<<<<< HEAD
	getPasswordHashByUserId,
=======
	updateUser
>>>>>>> 84d60e61
} from "../../../../../src/db/wrappers/main/users/users.js";

describe("Users wrapper", () => {
	let adminId: string;
	let userId: string;
	let guestId: string;

	// --- Populate DB with initial users -----------------------------------
	beforeAll(() => {
		// Clean users table for testing
		db.prepare(`DELETE FROM users`).run();

		// Assuming user_roles already populated with 'Admin', 'User', 'Guest'
		const insertUser = db.prepare(`
			INSERT INTO users (user_id, email, password_hash, role_id)
			VALUES (?, ?, ?, ?)
		`);
		adminId = uuidv7();
		userId = uuidv7();
		guestId = uuidv7();

		// Insertion avec UUID comme PK
		insertUser.run(adminId, "admin@example.com", "hashed_admin", 1); // Admin role
		insertUser.run(userId, "user@example.com", "hashed_user", 2);    // User role
		insertUser.run(guestId, "guest@example.com", "hashed_guest", 3); // Guest role
	});

	afterAll(() => {
		try {
			db.prepare(`DELETE FROM users`).run();
		} catch {
			// ignore cleanup errors
		}
	});

	// --- Tests for retrieval ---------------------------------------------
	it("should return a user by ID", () => {
		const user = getUserById(adminId);
		expect(user).toBeDefined();
		expect(user?.email).toBe("admin@example.com");
	});

	it("should return undefined if ID does not exist", () => {
		const result = getUserById("9999");
		expect(result).toBeUndefined();
	});

	it("should return a user by email", () => {
		const user = getUserByEmail("user@example.com");
		expect(user).toBeDefined();
		expect(user?.email).toBe("user@example.com");
	});

	it("should return undefined for a non-existing email", () => {
		const result = getUserByEmail("nonexistent@example.com");
		expect(result).toBeUndefined();
	});

	// --- Tests for creation ----------------------------------------------
	it("should create a new user successfully", () => {
		const newUser = createUser("new@example.com", "hashed_new", 2);
		expect(newUser).toBeDefined();
		expect(newUser?.email).toBe("new@example.com");
		expect(newUser?.role_id).toBe(2);
	});

	it("should return existing user if email already exists", () => {
		const duplicate = createUser("admin@example.com", "hashed_admin", 1);
		expect(duplicate).toBeDefined();
		expect(duplicate?.email).toBe("admin@example.com");
	});

	it("should return undefined if creation fails for other reasons", () => {
		// Simulate failure by passing invalid role_id (assuming roles 1-3 exist)
		const result = createUser("test@example.com", "hashed_test", 99);
		expect(result).toBeUndefined();
	});

	// --- Tests for updates -----------------------------------------------
	it("should update last login successfully", () => {
		const updated = updateLastLogin(userId);
		expect(updated).toBe(true);

		const user = getUserById(userId);
		expect(user?.last_login).toBeDefined();
	});

	it("should return false when updating last login for non-existing user", () => {
		const result = updateLastLogin("9999");
		expect(result).toBe(false);
	});

	it("should update user role successfully", () => {
		const updated = updateUserRole(guestId, 2);
		expect(updated).toBe(true);

		const user = getUserById(guestId);
		expect(user?.role_id).toBe(2);
	});

	it("should return false when updating role for non-existing user", () => {
		const result = updateUserRole("9999", 1);
		expect(result).toBe(false);
	});

	// --- Tests for listing -----------------------------------------------
	it("should list all users sorted alphabetically by email", () => {
		const users = getAllUsers();
		expect(users.length).toBeGreaterThanOrEqual(3);

		const emails = users.map(u => u.email);
		const isSorted = emails.every((v, i, arr) => !i || arr[i - 1] <= v);
		expect(isSorted).toBe(true);
	});

<<<<<<< HEAD
	it("getPasswordHashByUserId should return correct password hash", () => {
		const hash = getPasswordHashByUserId(adminId);
		expect(hash).toBe("hashed_admin");
=======
	it("should update password_hash successfully", () => {
		const user = getUserById(userId)!;
		const result = updateUser(user.user_id, { password_hash: "new_hashed_pass" });
		expect(result).toBe(true);

		const updated = getUserById(user.user_id)!;
		expect(updated.password_hash).toBe("new_hashed_pass");
	});

	it("should return false if no fields provided", () => {
		const user = getUserById(adminId)!;
		const result = updateUser(user.user_id, {});
		expect(result).toBe(false);
>>>>>>> 84d60e61
	});
});<|MERGE_RESOLUTION|>--- conflicted
+++ resolved
@@ -18,11 +18,7 @@
 	updateLastLogin,
 	updateUserRole,
 	getAllUsers,
-<<<<<<< HEAD
 	getPasswordHashByUserId,
-=======
-	updateUser
->>>>>>> 84d60e61
 } from "../../../../../src/db/wrappers/main/users/users.js";
 
 describe("Users wrapper", () => {
@@ -138,24 +134,8 @@
 		expect(isSorted).toBe(true);
 	});
 
-<<<<<<< HEAD
 	it("getPasswordHashByUserId should return correct password hash", () => {
 		const hash = getPasswordHashByUserId(adminId);
 		expect(hash).toBe("hashed_admin");
-=======
-	it("should update password_hash successfully", () => {
-		const user = getUserById(userId)!;
-		const result = updateUser(user.user_id, { password_hash: "new_hashed_pass" });
-		expect(result).toBe(true);
-
-		const updated = getUserById(user.user_id)!;
-		expect(updated.password_hash).toBe("new_hashed_pass");
-	});
-
-	it("should return false if no fields provided", () => {
-		const user = getUserById(adminId)!;
-		const result = updateUser(user.user_id, {});
-		expect(result).toBe(false);
->>>>>>> 84d60e61
 	});
 });